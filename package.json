--- conflicted
+++ resolved
@@ -8,18 +8,12 @@
     "packages/*"
   ],
   "scripts": {
-<<<<<<< HEAD
-    "test": "echo \"Error: no test specified\" && exit 1",
-    "build": "pnpm -C apps/web build",
-    "dev:web": "pnpm -C apps/web dev",
-    "dev": "firebase emulators:start"
-=======
     "dev": "turbo run dev",
     "build": "turbo run build",
     "lint": "turbo run lint",
     "test": "turbo run test",
-    "clean": "turbo run clean"
->>>>>>> 40ef9c03
+    "clean": "turbo run clean",
+    "firebase:dev": "firebase emulators:start"
   },
   "keywords": [
     "firebase",
@@ -32,16 +26,7 @@
   "license": "MIT",
   "packageManager": "yarn@2.4.3",
   "devDependencies": {
-<<<<<<< HEAD
-    "firebase-tools": "^14.2.1"
-  },
-  "packageManager": "pnpm@10.9.0+sha512.0486e394640d3c1fb3c9d43d49cf92879ff74f8516959c235308f5a8f62e2e19528a65cdc2a3058f587cde71eba3d5b56327c8c33a97e4c4051ca48a10ca2d5f",
-  "dependencies": {
-    "react": "^19.1.0",
-    "react-dom": "^19.1.0"
-=======
     "firebase-tools": "^14.2.1",
     "turbo": "^2.5.2"
->>>>>>> 40ef9c03
   }
 }