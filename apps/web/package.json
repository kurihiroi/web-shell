{
  "name": "web",
  "private": true,
  "version": "0.0.0",
  "type": "module",
  "scripts": {
    "dev": "vite",
    "build": "tsc && vite build",
    "lint": "biome lint src",
    "check": "biome check src",
    "check:ts": "tsc --noEmit",
    "preview": "vite preview",
    "clean": "rm -rf .turbo node_modules dist"
  },
  "dependencies": {
    "firebase": "^11.6.1",
    "ramda": "^0.30.1",
    "react": "^19.1.0",
    "react-dom": "^19.1.0",
<<<<<<< HEAD
    "react-icons": "^5.5.0"
=======
    "react-icons": "^5.5.0",
    "uuid": "^9.0.1",
    "zod": "^3.24.3"
>>>>>>> f0964413
  },
  "devDependencies": {
    "@types/ramda": "^0.30.2",
    "@types/react": "^19.1.2",
    "@types/react-dom": "^19.1.2",
    "@types/uuid": "^9.0.8",
    "@vitejs/plugin-react": "^4.2.0",
    "autoprefixer": "^10.4.21",
    "eslint": "^9.25.1",
    "eslint-plugin-react": "^7.33.2",
    "eslint-plugin-react-hooks": "^5.2.0",
    "eslint-plugin-react-refresh": "^0.4.4",
    "postcss": "^8.5.3",
    "tailwindcss": "^4.1.5",
    "typescript": "^5.8.3",
    "vite": "^6.3.3"
  }
}<|MERGE_RESOLUTION|>--- conflicted
+++ resolved
@@ -17,13 +17,7 @@
     "ramda": "^0.30.1",
     "react": "^19.1.0",
     "react-dom": "^19.1.0",
-<<<<<<< HEAD
     "react-icons": "^5.5.0"
-=======
-    "react-icons": "^5.5.0",
-    "uuid": "^9.0.1",
-    "zod": "^3.24.3"
->>>>>>> f0964413
   },
   "devDependencies": {
     "@types/ramda": "^0.30.2",
