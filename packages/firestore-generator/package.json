{
  "name": "@web-shell/firestore-generator",
  "version": "0.1.0",
  "description": "TypeScript and Zod based Firestore document generator with event sourcing",
  "main": "dist/index.cjs",
  "module": "dist/index.js",
  "types": "dist/index.d.ts",
  "type": "module",
  "exports": {
    ".": {
<<<<<<< HEAD
      "import": "./dist/index.js",
      "require": "./dist/index.cjs",
      "types": "./dist/index.d.ts"
=======
      "types": "./dist/index.d.ts",
      "import": "./dist/index.js",
      "require": "./dist/index.cjs"
>>>>>>> 376a6cae
    }
  },
  "files": ["dist/**"],
  "scripts": {
    "build": "tsup src/index.ts --format esm,cjs --dts --clean",
    "dev": "tsc --watch --noEmit",
    "lint": "biome lint src",
    "check": "biome check src",
    "check:ts": "tsc --noEmit",
    "test": "vitest run",
    "test:watch": "vitest",
    "clean": "rm -rf .turbo node_modules dist"
  },
  "keywords": ["firestore", "generator", "typescript", "zod", "event-sourcing", "cqrs"],
  "author": "",
  "license": "MIT",
  "peerDependencies": {
    "firebase": "^11.0.0",
    "react": "^18.0.0 || ^19.0.0",
    "zod": "^3.0.0"
  },
  "dependencies": {
    "uuid": "^9.0.1"
  },
  "devDependencies": {
    "@types/react": "^19.1.2",
    "@types/uuid": "^9.0.8",
    "firebase": "^11.6.1",
    "react": "^19.1.0",
    "tsup": "^8.4.0",
    "typescript": "^5.8.3",
    "vite-plugin-dts": "^4.5.3",
    "vitest": "^1.2.2",
    "zod": "^3.24.3"
  }
}<|MERGE_RESOLUTION|>--- conflicted
+++ resolved
@@ -8,15 +8,9 @@
   "type": "module",
   "exports": {
     ".": {
-<<<<<<< HEAD
-      "import": "./dist/index.js",
-      "require": "./dist/index.cjs",
-      "types": "./dist/index.d.ts"
-=======
       "types": "./dist/index.d.ts",
       "import": "./dist/index.js",
       "require": "./dist/index.cjs"
->>>>>>> 376a6cae
     }
   },
   "files": ["dist/**"],
