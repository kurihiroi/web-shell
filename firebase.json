{
  "hosting": {
<<<<<<< HEAD
    "public": "public",
=======
    "site": "web-shell",
    "public": "apps/web/dist",
>>>>>>> 40ef9c03
    "ignore": [
      "firebase.json",
      "**/.*",
      "**/node_modules/**"
    ],
    "rewrites": [
      {
        "source": "**",
        "destination": "/index.html"
      }
    ]
  },
  "emulators": {
    "hosting": {
      "port": 5000
    },
    "ui": {
      "enabled": true
    }
  }
}<|MERGE_RESOLUTION|>--- conflicted
+++ resolved
@@ -1,11 +1,7 @@
 {
   "hosting": {
-<<<<<<< HEAD
-    "public": "public",
-=======
     "site": "web-shell",
     "public": "apps/web/dist",
->>>>>>> 40ef9c03
     "ignore": [
       "firebase.json",
       "**/.*",
